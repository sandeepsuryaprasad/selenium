--- conflicted
+++ resolved
@@ -60,7 +60,6 @@
 
 
 class PageSettings:
-<<<<<<< HEAD
     """PageSettings descriptor which validates `height` and 'width' of page."""
 
     def __init__(self, name):
@@ -282,8 +281,6 @@
     Notes
     -----
     `value` should be `list` of page ranges. e.g `[1-2]`
-    """
-=======
     """PageSettings descriptor which validates 'height' and 'width' of page."""
 
     def __init__(self, name):
@@ -388,7 +385,6 @@
     background = ValidateType("background", bool)
     shrink_to_fit = ValidateType("shrinkToFit", bool)
     page_ranges = ValidateType("pageRanges", list)
->>>>>>> 0887fc0e
 
     def __init__(self) -> None:
         self._print_options: _PrintOpts = {}
